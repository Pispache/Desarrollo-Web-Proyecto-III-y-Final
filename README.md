--- conflicted
+++ resolved
@@ -1,24 +1,12 @@
 # Marcador de Baloncesto — Angular + .NET 8 + SQL Server (Docker)
 
-<<<<<<< HEAD
-=======
 Proyecto Final - Desarrollo Web  
 Aplicación web para gestionar un marcador de baloncesto en tiempo real con control de reloj, cuartos, puntuación, faltas, deshacer eventos y vista pública.
->>>>>>> 7f906ce4
 
 **Producción:** https://tobarumg.lat/login  
 **SSH:** `ssh -i "C:\Users\josed\.ssh\id_ed25519" root@167.172.214.237`  
 **IP Pública:** `167.172.214.237`
 
-<<<<<<< HEAD
-## Documentación
-
-- Índice de documentos: [docs/README.md](./docs/README.md)
-- Guía del proyecto: [docs/guia-proyecto.md](./docs/guia-proyecto.md)
-- Notas de despliegue (sensibles): [docs/deploy-notes.md](./docs/deploy-notes.md)
-
-Esta aplicacion implementa un sistema completo de marcador de balonceso orientado a su uso en tiempo real durante partidos, con control de reloj de juego , manejo de cuartos, registro de eventos de puntuación y faltas panel de control para el operador, y una vista publica del tablero. 
-=======
 ---
 
 ## Índice
@@ -108,7 +96,6 @@
 - Claves primarias y foráneas  
 - Índices por partido y timestamp  
 - Historial completo de eventos  
->>>>>>> 7f906ce4
 
 ---
 
