--- conflicted
+++ resolved
@@ -290,10 +290,6 @@
 /// Solo requiere un nombre. Se valida que no esté vacío ni repetido.
 /// </remarks>
 public record GroupCreateDto(string Name);
-<<<<<<< HEAD
-public record GroupAddTeamDto(int TeamId);
-public record GroupScheduleDto(List<List<PairDto>> Rounds);
-=======
 
 /// <summary>
 /// Datos para agregar un equipo a un grupo.
@@ -303,4 +299,4 @@
 /// Se limita a 4 equipos por grupo y no se permiten duplicados.
 /// </remarks>
 public record GroupAddTeamDto(int TeamId);
->>>>>>> e8093cd2
+public record GroupScheduleDto(List<List<PairDto>> Rounds);